--- conflicted
+++ resolved
@@ -99,8 +99,6 @@
         return data.encode(encoding)
 
 
-<<<<<<< HEAD
-=======
 #####
 # Common error classes
 #####
@@ -120,7 +118,6 @@
     pass
 
 
->>>>>>> e1077d0b
 #####
 # Definition of a number of basic structures/functions to simplify the code
 #####
